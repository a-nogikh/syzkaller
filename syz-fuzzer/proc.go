// Copyright 2017 syzkaller project authors. All rights reserved.
// Use of this source code is governed by Apache 2 LICENSE that can be found in the LICENSE file.

package main

import (
	"bytes"
	"fmt"
	"math/rand"
	"os"
	"runtime/debug"
	"sync/atomic"
	"syscall"
	"time"

	"github.com/google/syzkaller/pkg/cover"
	"github.com/google/syzkaller/pkg/hash"
	"github.com/google/syzkaller/pkg/ipc"
	"github.com/google/syzkaller/pkg/log"
	"github.com/google/syzkaller/pkg/rpctype"
	"github.com/google/syzkaller/pkg/signal"
	"github.com/google/syzkaller/prog"
)

// Proc represents a single fuzzing process (executor).
type Proc struct {
	fuzzer          *Fuzzer
	wq              *GroupWorkQueue
	pid             int
	env             *ipc.Env
	rnd             *rand.Rand
	execOpts        *ipc.ExecOpts
	execOptsCollide *ipc.ExecOpts
	execOptsCover   *ipc.ExecOpts
	execOptsComps   *ipc.ExecOpts
}

func newProc(fuzzer *Fuzzer, pid int, wq *GroupWorkQueue) (*Proc, error) {
	env, err := ipc.MakeEnv(fuzzer.config, pid)
	if err != nil {
		return nil, err
	}
	rnd := rand.New(rand.NewSource(time.Now().UnixNano() + int64(pid)*1e12))
	execOptsCollide := *fuzzer.execOpts
	execOptsCollide.Flags &= ^ipc.FlagCollectSignal
	execOptsCover := *fuzzer.execOpts
	execOptsCover.Flags |= ipc.FlagCollectCover
	execOptsComps := *fuzzer.execOpts
	execOptsComps.Flags |= ipc.FlagCollectComps
	proc := &Proc{
		fuzzer:          fuzzer,
		pid:             pid,
		env:             env,
		rnd:             rnd,
		execOpts:        fuzzer.execOpts,
		execOptsCollide: &execOptsCollide,
		execOptsCover:   &execOptsCover,
		execOptsComps:   &execOptsComps,
		wq:              wq,
	}
	return proc, nil
}

func (proc *Proc) loop() {
	generatePeriod := 100
	if proc.fuzzer.config.Flags&ipc.FlagSignal == 0 {
		// If we don't have real coverage signal, generate programs more frequently
		// because fallback signal is weak.
		generatePeriod = 2
	}
	for i := 0; ; i++ {
		item := proc.wq.dequeue()
		if item != nil {
			switch item := item.(type) {
			case *WorkTriage:
				proc.triageInput(item)
			case *WorkCandidate:
				proc.execute(proc.execOpts, item.p, item.flags, StatCandidate)
			case *WorkSmash:
				proc.smashInput(item)
			default:
				log.Fatalf("unknown work type: %#v", item)
			}
			continue
		}

		ct := proc.fuzzer.choiceTable
		fuzzerSnapshot := proc.fuzzer.snapshot()
		if len(fuzzerSnapshot.corpus) == 0 || i%generatePeriod == 0 {
			// Generate a new prog.
			p := proc.fuzzer.target.Generate(proc.rnd, prog.RecommendedCalls, ct)
			log.Logf(1, "#%v: generated", proc.pid)
			proc.executeAndCollide(proc.execOpts, p, ProgNormal, StatGenerate)
		} else {
			// Mutate an existing prog.
			p := fuzzerSnapshot.chooseProgram(proc.rnd).Clone()
			p.Mutate(proc.rnd, prog.RecommendedCalls, ct, fuzzerSnapshot.corpus)
			log.Logf(1, "#%v: mutated", proc.pid)
			proc.executeAndCollide(proc.execOpts, p, ProgNormal, StatFuzz)
		}
	}
}

func (proc *Proc) triageInput(item *WorkTriage) {
	log.Logf(1, "#%v: triaging type=%x", proc.pid, item.flags)

	prio := signalPrio(item.p, &item.info, item.call)
	inputSignal := signal.FromRaw(item.info.Signal, prio)
	newSignal := proc.fuzzer.corpusSignalDiff(inputSignal)
	if newSignal.Empty() {
		return
	}
	callName := ".extra"
	logCallName := "extra"
	if item.call != -1 {
		callName = item.p.Calls[item.call].Meta.Name
		logCallName = fmt.Sprintf("call #%v %v", item.call, callName)
	}
	log.Logf(3, "triaging input for %v (new signal=%v)", logCallName, newSignal.Len())
	var inputCover cover.Cover
	const (
		signalRuns       = 3
		minimizeAttempts = 3
	)
	// Compute input coverage and non-flaky signal for minimization.
	notexecuted := 0
	for i := 0; i < signalRuns; i++ {
		info := proc.executeRaw(proc.execOptsCover, item.p, StatTriage)
		if !reexecutionSuccess(info, &item.info, item.call) {
			// The call was not executed or failed.
			notexecuted++
			if notexecuted > signalRuns/2+1 {
				return // if happens too often, give up
			}
			continue
		}
		thisSignal, thisCover := getSignalAndCover(item.p, info, item.call)
		newSignal = newSignal.Intersection(thisSignal)
		// Without !minimized check manager starts losing some considerable amount
		// of coverage after each restart. Mechanics of this are not completely clear.
		if newSignal.Empty() && item.flags&ProgMinimized == 0 {
			return
		}
		inputCover.Merge(thisCover)
	}
	if item.flags&ProgMinimized == 0 {
		item.p, item.call = prog.Minimize(item.p, item.call, false,
			func(p1 *prog.Prog, call1 int) bool {
				for i := 0; i < minimizeAttempts; i++ {
					info, _ := proc.execute(proc.execOpts, p1, ProgNormal, StatMinimize)
					if !reexecutionSuccess(info, &item.info, call1) {
						// The call was not executed or failed.
						continue
					}
					thisSignal, _ := getSignalAndCover(p1, info, call1)
					if newSignal.Intersection(thisSignal).Len() == newSignal.Len() {
						return true
					}
				}
				return false
			})
	}

	data := item.p.Serialize()
	sig := hash.Hash(data)

	log.Logf(2, "added new input for %v to corpus:\n%s", logCallName, data)
	proc.fuzzer.sendInputToManager(rpctype.Input{
		Call:   callName,
		Prog:   data,
		Signal: newSignal.Serialize(),
		Cover:  inputCover.Serialize(),
	})

	proc.fuzzer.addInputToCorpus(item.p, inputSignal, sig)

	if item.flags&ProgSmashed == 0 {
<<<<<<< HEAD
		proc.wq.enqueue(&WorkSmash{item.p, item.call})
=======
		proc.enqueueSmash(item.p, item.call)
>>>>>>> 99f64ba3
	}
}

func (proc *Proc) enqueueSmash(p *prog.Prog, call int) {
	if proc.fuzzer.faultInjectionEnabled && call != -1 {
		proc.fuzzer.workQueue.enqueue(&WorkSmash{p, call, &DoFaultInjection{}, proc.rnd.Float64()})
	}
	if proc.fuzzer.comparisonTracingEnabled && call != -1 {
		proc.fuzzer.workQueue.enqueue(&WorkSmash{p, call, &DoProgHints{}, proc.rnd.Float64()})
	}
	proc.fuzzer.workQueue.enqueue(&WorkSmash{p, call, &DoProgSmash{}, proc.rnd.Float64()})
}

func reexecutionSuccess(info *ipc.ProgInfo, oldInfo *ipc.CallInfo, call int) bool {
	if info == nil || len(info.Calls) == 0 {
		return false
	}
	if call != -1 {
		// Don't minimize calls from successful to unsuccessful.
		// Successful calls are much more valuable.
		if oldInfo.Errno == 0 && info.Calls[call].Errno != 0 {
			return false
		}
		return len(info.Calls[call].Signal) != 0
	}
	return len(info.Extra.Signal) != 0
}

func getSignalAndCover(p *prog.Prog, info *ipc.ProgInfo, call int) (signal.Signal, []uint32) {
	inf := &info.Extra
	if call != -1 {
		inf = &info.Calls[call]
	}
	return signal.FromRaw(inf.Signal, signalPrio(p, inf, call)), inf.Cover
}

func (proc *Proc) smashInput(item *WorkSmash) {
	switch v := item.subtype.(type) {
	case *DoFaultInjection:
		proc.failCall(item.p, item.call)
	case *DoProgHints:
		proc.executeHintSeed(item.p, item.call)
	case *DoProgSmash:
		proc.smashCall(item.p, v, item.call)
		const maxTotalCount = 100
		const maxTime = 5 * time.Minute
		repeat := v.totalIterations < maxTotalCount && v.totalDuration < maxTime
		if repeat {
			proc.fuzzer.workQueue.enqueue(item)
		}
	}
}

func (proc *Proc) smashCall(p *prog.Prog, task *DoProgSmash, call int) {
	const maxCount = 25
	const maxTime = 2 * time.Minute

	executed, startTime := 0, time.Now()
	fuzzerSnapshot := proc.fuzzer.snapshot()
	for ; executed < maxCount && time.Since(startTime) < maxTime; executed++ {
		p := p.Clone()
		p.Mutate(proc.rnd, prog.RecommendedCalls, proc.fuzzer.choiceTable, fuzzerSnapshot.corpus)
		log.Logf(1, "#%v: smash mutated", proc.pid)
		task.newSignal += proc.executeAndCollide(proc.execOpts, p, ProgNormal, StatSmash)
	}
	task.totalIterations += executed
	task.totalDuration += time.Since(startTime)
}

func (proc *Proc) failCall(p *prog.Prog, call int) {
	for nth := 1; nth <= 100; nth++ {
		log.Logf(1, "#%v: injecting fault into call %v/%v", proc.pid, call, nth)
		newProg := p.Clone()
		newProg.Calls[call].Props.FailNth = nth
		info := proc.executeRaw(proc.execOpts, newProg, StatSmash)
		if info != nil && len(info.Calls) > call && info.Calls[call].Flags&ipc.CallFaultInjected == 0 {
			break
		}
	}
}

func (proc *Proc) executeHintSeed(p *prog.Prog, call int) {
	log.Logf(1, "#%v: collecting comparisons", proc.pid)
	// First execute the original program to dump comparisons from KCOV.
	info, _ := proc.execute(proc.execOptsComps, p, ProgNormal, StatSeed)
	if info == nil {
		return
	}

	// Then mutate the initial program for every match between
	// a syscall argument and a comparison operand.
	// Execute each of such mutants to check if it gives new coverage.
	p.MutateWithSomeHints(call, info.Calls[call].Comps, func(p *prog.Prog) {
		log.Logf(1, "#%v: executing comparison hint", proc.pid)
		proc.execute(proc.execOpts, p, ProgNormal, StatHint)
	}, prog.ConstHints)

	collection := []*prog.Prog{}
	p.MutateWithSomeHints(call, info.Calls[call].Comps, func(p *prog.Prog) {
		collection = append(collection, p.Clone())
	}, prog.DataHints)

	const maxDataHints = 50
	const maxTime = 5 * time.Minute
	if len(collection) > maxDataHints {
		proc.rnd.Shuffle(len(collection), func(i, j int) {
			collection[i], collection[j] = collection[j], collection[i]
		})
		collection = collection[:maxDataHints]
	}
	start := time.Now()
	for _, prog := range collection {
		if time.Since(start) > maxTime {
			break
		}
		log.Logf(1, "#%v: executing comparison hint for blobs", proc.pid)
		proc.execute(proc.execOpts, prog, ProgNormal, StatHint)
	}
}

func (proc *Proc) execute(execOpts *ipc.ExecOpts, p *prog.Prog, flags ProgTypes, stat Stat) (*ipc.ProgInfo, int) {
	info := proc.executeRaw(execOpts, p, stat)
	if info == nil {
		return nil, 0
	}
	newSignal := 0
	calls, extra := proc.fuzzer.checkNewSignal(p, info, &newSignal)
	for _, callIndex := range calls {
		proc.enqueueCallTriage(p, flags, callIndex, info.Calls[callIndex])
	}
	if extra {
		proc.enqueueCallTriage(p, flags, -1, info.Extra)
	}
	return info, newSignal
}

func (proc *Proc) enqueueCallTriage(p *prog.Prog, flags ProgTypes, callIndex int, info ipc.CallInfo) {
	// info.Signal points to the output shmem region, detach it before queueing.
	info.Signal = append([]uint32{}, info.Signal...)
	// None of the caller use Cover, so just nil it instead of detaching.
	// Note: triage input uses executeRaw to get coverage.
	info.Cover = nil
	proc.wq.enqueue(&WorkTriage{
		p:     p.Clone(),
		call:  callIndex,
		info:  info,
		flags: flags,
	})
}

func (proc *Proc) executeAndCollide(execOpts *ipc.ExecOpts, p *prog.Prog, flags ProgTypes, stat Stat) (newSignal int) {
	_, newSignal = proc.execute(execOpts, p, flags, stat)

	if proc.execOptsCollide.Flags&ipc.FlagThreaded == 0 {
		// We cannot collide syscalls without being in the threaded mode.
		return
	}
	const collideIterations = 2
	for i := 0; i < collideIterations; i++ {
		proc.executeRaw(proc.execOptsCollide, proc.randomCollide(p), StatCollide)
	}
	return
}

func (proc *Proc) randomCollide(origP *prog.Prog) *prog.Prog {
	// Old-styl collide with a 33% probability.
	if proc.rnd.Intn(3) == 0 {
		p, err := prog.DoubleExecCollide(origP, proc.rnd)
		if err == nil {
			return p
		}
	}
	p := prog.AssignRandomAsync(origP, proc.rnd)
	if proc.rnd.Intn(2) != 0 {
		prog.AssignRandomRerun(p, proc.rnd)
	}
	return p
}

func (proc *Proc) executeRaw(opts *ipc.ExecOpts, p *prog.Prog, stat Stat) *ipc.ProgInfo {
	if opts.Flags&ipc.FlagDedupCover == 0 {
		log.Fatalf("dedup cover is not enabled")
	}
	proc.fuzzer.checkDisabledCalls(p)

	// Limit concurrency window and do leak checking once in a while.
	ticket := proc.fuzzer.gate.Enter()
	defer proc.fuzzer.gate.Leave(ticket)

	proc.logProgram(opts, p)
	for try := 0; ; try++ {
		atomic.AddUint64(&proc.fuzzer.stats[stat], 1)
		output, info, hanged, err := proc.env.Exec(opts, p)
		if err != nil {
			if err == prog.ErrExecBufferTooSmall {
				// It's bad if we systematically fail to serialize programs,
				// but so far we don't have a better handling than ignoring this.
				// This error is observed a lot on the seeded syz_mount_image calls.
				return nil
			}
			if try > 10 {
				log.Fatalf("executor %v failed %v times:\n%v", proc.pid, try, err)
			}
			log.Logf(4, "fuzzer detected executor failure='%v', retrying #%d", err, try+1)
			debug.FreeOSMemory()
			time.Sleep(time.Second)
			continue
		}
		log.Logf(2, "result hanged=%v: %s", hanged, output)
		return info
	}
}

func (proc *Proc) logProgram(opts *ipc.ExecOpts, p *prog.Prog) {
	if proc.fuzzer.outputType == OutputNone {
		return
	}

	data := p.Serialize()

	// The following output helps to understand what program crashed kernel.
	// It must not be intermixed.
	switch proc.fuzzer.outputType {
	case OutputStdout:
		now := time.Now()
		proc.fuzzer.logMu.Lock()
		fmt.Printf("%02v:%02v:%02v executing program %v:\n%s\n",
			now.Hour(), now.Minute(), now.Second(),
			proc.pid, data)
		proc.fuzzer.logMu.Unlock()
	case OutputDmesg:
		fd, err := syscall.Open("/dev/kmsg", syscall.O_WRONLY, 0)
		if err == nil {
			buf := new(bytes.Buffer)
			fmt.Fprintf(buf, "syzkaller: executing program %v:\n%s\n",
				proc.pid, data)
			syscall.Write(fd, buf.Bytes())
			syscall.Close(fd)
		}
	case OutputFile:
		f, err := os.Create(fmt.Sprintf("%v-%v.prog", proc.fuzzer.name, proc.pid))
		if err == nil {
			f.Write(data)
			f.Close()
		}
	default:
		log.Fatalf("unknown output type: %v", proc.fuzzer.outputType)
	}
}<|MERGE_RESOLUTION|>--- conflicted
+++ resolved
@@ -175,22 +175,18 @@
 	proc.fuzzer.addInputToCorpus(item.p, inputSignal, sig)
 
 	if item.flags&ProgSmashed == 0 {
-<<<<<<< HEAD
-		proc.wq.enqueue(&WorkSmash{item.p, item.call})
-=======
 		proc.enqueueSmash(item.p, item.call)
->>>>>>> 99f64ba3
 	}
 }
 
 func (proc *Proc) enqueueSmash(p *prog.Prog, call int) {
 	if proc.fuzzer.faultInjectionEnabled && call != -1 {
-		proc.fuzzer.workQueue.enqueue(&WorkSmash{p, call, &DoFaultInjection{}, proc.rnd.Float64()})
+		proc.wq.enqueue(&WorkSmash{p, call, &DoFaultInjection{}, proc.rnd.Float64()})
 	}
 	if proc.fuzzer.comparisonTracingEnabled && call != -1 {
-		proc.fuzzer.workQueue.enqueue(&WorkSmash{p, call, &DoProgHints{}, proc.rnd.Float64()})
-	}
-	proc.fuzzer.workQueue.enqueue(&WorkSmash{p, call, &DoProgSmash{}, proc.rnd.Float64()})
+		proc.wq.enqueue(&WorkSmash{p, call, &DoProgHints{}, proc.rnd.Float64()})
+	}
+	proc.wq.enqueue(&WorkSmash{p, call, &DoProgSmash{}, proc.rnd.Float64()})
 }
 
 func reexecutionSuccess(info *ipc.ProgInfo, oldInfo *ipc.CallInfo, call int) bool {
